"""App file for cloudfunctions when deploying inside a docker container."""

from flask import Flask, request
from health.main import get_health
from transform.main import post_transform
<<<<<<< HEAD
#from flask_cors import CORS


app = Flask(__name__)
#CORS(app)
=======
from flask_cors import CORS


app = Flask(__name__)
CORS(app)
>>>>>>> 8680d530

@app.route('/health', methods=['GET'])
def health_route():
    """Mapping route for health endpoint."""
    return get_health(request)


@app.route('/transform', methods=['POST'])
def transform_route():
    """Mapping route for transform endpoint."""
    return post_transform(request)


if __name__ == '__main__':
    app.run(host='0.0.0.0', port=8080)<|MERGE_RESOLUTION|>--- conflicted
+++ resolved
@@ -3,19 +3,11 @@
 from flask import Flask, request
 from health.main import get_health
 from transform.main import post_transform
-<<<<<<< HEAD
-#from flask_cors import CORS
-
-
-app = Flask(__name__)
-#CORS(app)
-=======
 from flask_cors import CORS
 
 
 app = Flask(__name__)
 CORS(app)
->>>>>>> 8680d530
 
 @app.route('/health', methods=['GET'])
 def health_route():
