--- conflicted
+++ resolved
@@ -3,11 +3,8 @@
 from flask import Flask, request
 from health.main import get_health
 from transform.main import post_transform
-<<<<<<< HEAD
 from checkTokens.main import check_Tokens
-=======
 from flask_cors import CORS
->>>>>>> 4b853f41
 
 
 app = Flask(__name__)
