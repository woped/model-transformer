<<<<<<< HEAD
from transform.transformer.models.bpmn.bpmn import Process
=======
"""Detect all start and ends of a process."""
from transformer.models.bpmn.bpmn import Process
>>>>>>> bdc93350


def find_start_events(process: Process):
    """Return all start events of a process."""
    return [se for se in process.start_events if se.get_in_degree() == 0]


def find_end_events(process: Process):
    """Return all end events of a process."""
    return [ee for ee in process.end_events if ee.get_out_degree() == 0]<|MERGE_RESOLUTION|>--- conflicted
+++ resolved
@@ -1,9 +1,4 @@
-<<<<<<< HEAD
 from transform.transformer.models.bpmn.bpmn import Process
-=======
-"""Detect all start and ends of a process."""
-from transformer.models.bpmn.bpmn import Process
->>>>>>> bdc93350
 
 
 def find_start_events(process: Process):
