--- conflicted
+++ resolved
@@ -3,11 +3,8 @@
 from pathlib import Path
 from typing import cast
 
-<<<<<<< HEAD
+import pm4py
 from lxml import etree, objectify
-=======
-from defusedxml.ElementTree import fromstring
->>>>>>> 0248f573
 from pydantic import PrivateAttr
 from pydantic_xml import attr, element
 
@@ -553,4 +550,20 @@
             p.eles.append(s)
 
         d.plane = p
-        self.diagram = d+        self.diagram = d
+
+    def to_pm4py_vis(self, file_path: str):
+        """Generate visualisation with pm4py."""
+        TEMP_FILE = "temp.bpmn"
+        self.write_to_file(TEMP_FILE)
+        bpmn_pm4py = pm4py.read_bpmn(TEMP_FILE)
+        pm4py.save_vis_bpmn(bpmn_pm4py, file_path)
+        os.remove(TEMP_FILE)
+
+    def bpmn_helper_to_pm4py_bpmn(self, file_path: str):
+        """Write instance to pm4py file."""
+        TEMP_FILE = "temp.bpmn"
+        self.write_to_file(TEMP_FILE)
+        bpmn_pm4py = pm4py.read_bpmn(TEMP_FILE)
+        pm4py.write_bpmn(bpmn_pm4py, file_path)
+        os.remove(TEMP_FILE)