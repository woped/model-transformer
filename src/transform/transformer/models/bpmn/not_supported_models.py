--- conflicted
+++ resolved
@@ -1,8 +1,4 @@
-<<<<<<< HEAD
-"""Module for defining extensions of unsupported BPMN nodes."""
-=======
 """Extensions for unsupported nodes."""
->>>>>>> 41ab706b
 
 from transformer.models.bpmn.base import NotSupportedNode
 
