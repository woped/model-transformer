--- conflicted
+++ resolved
@@ -7,12 +7,8 @@
 from pm4py.objects.petri_net.obj import Marking
 from pydantic import PrivateAttr
 from pydantic_xml import attr, element
-<<<<<<< HEAD
 
 from transform.transformer.models.pnml.base import (
-=======
-from transformer.models.pnml.base import (
->>>>>>> bdc93350
     GenericNetNode,
     Graphics,
     Inscription,
