"""Generates simple BPMN and the according petri net for multiple cases."""
from testgeneration.bpmn.utility import create_bpmn
from testgeneration.pnml.utility import create_petri_net
<<<<<<< HEAD

from transform.transformer.models.bpmn.bpmn import (
=======
from transformer.models.bpmn.bpmn import (
>>>>>>> bdc93350
    BPMN,
    AndGateway,
    EndEvent,
    OrGateway,
    StartEvent,
    Task,
    XorGateway,
)
from transform.transformer.models.pnml.pnml import Place, Pnml, Transition
from transform.transformer.utility.utility import create_silent_node_name


def start_end():
    """Returns a simple bpmn and the according petri net for a start-end scenario."""
    case = "start_end"
    se_id = "start"
    ee_id = "end"
    bpmn = create_bpmn(case, [[StartEvent(id=se_id), EndEvent(id=ee_id)]])
    net = create_petri_net(
        case,
        [
            [
                Place(id=se_id),
                Transition(id=create_silent_node_name(se_id, ee_id)),
                Place(id=ee_id),
            ]
        ],
    )
    return bpmn, net, case


def task():
    """Returns a simple bpmn and the according petri net for a task."""
    case = "task"
    se_id = "elem_1"
    ee_id = "elem_2"
    task_id = "elem_3"
    bpmn = create_bpmn(
        case,
        [[StartEvent(id=se_id), Task(id=task_id, name=task_id), EndEvent(id=ee_id)]],
    )
    net = create_petri_net(
        case,
        [
            [
                Place(id=se_id),
                Transition.create(task_id, task_id),
                Place(id=ee_id),
            ]
        ],
    )
    return bpmn, net, case


def gateway_parallel():
    """Returns a bpmn and the according petri net for a parallel (AND) sequence."""
    case = "gateway_parallel"
    se_id = "elem_1"
    ee_id = "elem_2"
    task_id = "elem_3"
    task_2_id = "elem_6"
    gw_split = "elem_4"
    gw_join = "elem_5"

    bpmn_gw_split = AndGateway(id=gw_split)
    bpmn_gw_join = AndGateway(id=gw_join)
    bpmn = create_bpmn(
        case,
        [
            [
                StartEvent(id=se_id),
                bpmn_gw_split,
                Task(id=task_id, name=task_id),
                bpmn_gw_join,
                EndEvent(id=ee_id),
            ],
            [bpmn_gw_split, Task(id=task_2_id, name=task_2_id), bpmn_gw_join],
        ],
    )

    pn_gw_split = Transition.create(gw_split)
    pn_gw_join = Transition.create(gw_join)
    net = create_petri_net(
        case,
        [
            [
                Place(id=se_id),
                pn_gw_split,
                Place(id=create_silent_node_name(gw_split, task_id)),
                Transition.create(id=task_id, name=task_id),
                Place(id=create_silent_node_name(task_id, gw_join)),
                pn_gw_join,
                Place(id=ee_id),
            ],
            [
                pn_gw_split,
                Place(id=create_silent_node_name(gw_split, task_2_id)),
                Transition.create(id=task_2_id, name=task_2_id),
                Place(id=create_silent_node_name(task_2_id, gw_join)),
                pn_gw_join,
            ],
        ],
    )
    return bpmn, net, case


def gateway_exclusive_or():
    """Returns a bpmn and the according petri net for an exclusive (XOR) sequence."""
    case = "gateway_exclusive_or"
    se_id = "elem_1"
    ee_id = "elem_2"
    task_id = "elem_3"
    task_2_id = "elem_6"
    gw_split = "elem_4"
    gw_join = "elem_5"

    bpmn_gw_split = XorGateway(id=gw_split)
    bpmn_gw_join = XorGateway(id=gw_join)
    bpmn = create_bpmn(
        case,
        [
            [
                StartEvent(id=se_id),
                bpmn_gw_split,
                Task(id=task_id, name=task_id),
                bpmn_gw_join,
                EndEvent(id=ee_id),
            ],
            [bpmn_gw_split, Task(id=task_2_id, name=task_2_id), bpmn_gw_join],
        ],
    )
    pn_gw_split = Place(id=gw_split)
    pn_gw_join = Place(id=gw_join)
    net = create_petri_net(
        case,
        [
            [
                Place(id=se_id),
                Transition(id=create_silent_node_name(se_id, gw_split)),
                pn_gw_split,
                Transition.create(id=task_id, name=task_id),
                pn_gw_join,
                Transition(id=create_silent_node_name(gw_join, ee_id)),
                Place(id=ee_id),
            ],
            [pn_gw_split, Transition.create(id=task_2_id, name=task_2_id), pn_gw_join],
        ],
    )
    return bpmn, net, case


def gateway_inclusive_or():
    """Returns a bpmn and the according petri net for an inclusive (OR) sequence."""
    case = "gateway_inclusive_or"
    se_id = "start_id"
    ee_id = "end_id"
    task_id = "task_1"
    task_2_id = "task_2"
    gw_split = "gw_split"
    gw_join = "gw_join"

    bpmn_gw_split = OrGateway(id=gw_split)
    bpmn_gw_join = OrGateway(id=gw_join)
    bpmn = create_bpmn(
        case,
        [
            [
                StartEvent(id=se_id),
                bpmn_gw_split,
                Task(id=task_id, name=task_id),
                bpmn_gw_join,
                EndEvent(id=ee_id),
            ],
            [bpmn_gw_split, Task(id=task_2_id, name=task_2_id), bpmn_gw_join],
        ],
    )
    pn_gw_split_and = Transition.create(id="OR" + bpmn_gw_split.id)
    pn_gw_join_and = Transition.create(id="OR" + bpmn_gw_join.id)

    pn_gw_split_1_xor = Place(id=pn_gw_split_and.id + task_id)
    pn_gw_split_1_join = Place(id=task_id + pn_gw_join_and.id)
    silent_1 = Transition(id=pn_gw_split_1_xor.id + pn_gw_split_1_join.id)

    pn_gw_split_2_xor = Place(id=pn_gw_split_and.id + task_2_id)
    pn_gw_split_2_join = Place(id=task_2_id + pn_gw_join_and.id)
    silent_2 = Transition(id=pn_gw_split_2_xor.id + pn_gw_split_2_join.id)

    net = create_petri_net(
        case,
        [
            [
                Place(id=se_id),
                pn_gw_split_and,
                pn_gw_split_1_xor,
                Transition.create(id=task_id, name=task_id),
                pn_gw_split_1_join,
                pn_gw_join_and,
                Place(id=ee_id),
            ],
            [
                pn_gw_split_1_xor,
                silent_1,
                pn_gw_split_1_join,
            ],
            [
                pn_gw_split_and,
                pn_gw_split_2_xor,
                Transition.create(id=task_2_id, name=task_2_id),
                pn_gw_split_2_join,
                pn_gw_join_and,
            ],
            [pn_gw_split_2_xor, silent_2, pn_gw_split_2_join],
        ],
    )
    return bpmn, net, case


def subprocess():
    """Returns a bpmn and the according petri net for subprocess scenario."""
    case = "subprocess"
    se_id = "elem_1"
    ee_id = "elem_2"

    subprocess_id = "elem_3"
    subprocess_name = "subprocess"
    # subprocess nodes
    sb_se_id = "elem_sb_1"
    sb_ee_id = "elem_sb_2"
    sb_t_id = "elem_sb_3"

    sub_bpmn = create_bpmn(
        "temp", [[StartEvent(id=sb_se_id), Task(id=sb_t_id), EndEvent(id=sb_ee_id)]]
    )
    sub_bpmn.process.id = subprocess_id
    sub_bpmn.process.name = subprocess_name

    bpmn = create_bpmn(
        case, [[StartEvent(id=se_id), sub_bpmn.process, EndEvent(id=ee_id)]]
    )

    net = create_petri_net(
        case,
        [
            [
                Place(id=se_id),
                Transition(id=create_silent_node_name(se_id, sb_se_id)),
                Place(id=sb_se_id),
                Transition(id=sb_t_id),
                Place(id=sb_ee_id),
                Transition(id=create_silent_node_name(sb_ee_id, ee_id)),
                Place(id=ee_id),
            ],
        ],
    )
    return bpmn, net, case


all_cases: list[tuple[BPMN, Pnml, str]] = [
    start_end(),
    task(),
    gateway_inclusive_or(),
    gateway_parallel(),
    gateway_exclusive_or(),
    subprocess(),
]<|MERGE_RESOLUTION|>--- conflicted
+++ resolved
@@ -1,12 +1,8 @@
 """Generates simple BPMN and the according petri net for multiple cases."""
 from testgeneration.bpmn.utility import create_bpmn
 from testgeneration.pnml.utility import create_petri_net
-<<<<<<< HEAD
 
 from transform.transformer.models.bpmn.bpmn import (
-=======
-from transformer.models.bpmn.bpmn import (
->>>>>>> bdc93350
     BPMN,
     AndGateway,
     EndEvent,
