--- conflicted
+++ resolved
@@ -1,9 +1,4 @@
-<<<<<<< HEAD
 from transform.transformer.models.pnml.pnml import (
-=======
-"""Transforms workflow operators into pnml conform notation."""
-from transformer.models.pnml.pnml import (
->>>>>>> bdc93350
     Place,
     Transition,
 )
