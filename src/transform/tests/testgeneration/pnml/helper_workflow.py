<<<<<<< HEAD
"""Transforms workflow operators into pnml conform notation."""
=======
"""Module for creating operator places and transitions in a workflow using PNML."""
>>>>>>> f7de0591

from transformer.models.pnml.pnml import (
    Place,
    Transition,
)
from transformer.models.pnml.workflow import WorkflowBranchingType


def create_operator_place(id: str, t: WorkflowBranchingType):
    """Returns an operator place for a workflow operator."""
    place = Place.create(id=f"P_CENTER_{id}")
    place.mark_as_workflow_operator(t, id)
    return place


def create_operator_transition(
    id: str, i: int, t: WorkflowBranchingType, name: str | None = None
):
    """Returns an operator transition for a workflow operator."""
    new_id = f"{id}_op_{i}"
    transition = Transition.create(id=new_id, name=name)
    transition.mark_as_workflow_operator(t, id)
    return transition<|MERGE_RESOLUTION|>--- conflicted
+++ resolved
@@ -1,8 +1,4 @@
-<<<<<<< HEAD
-"""Transforms workflow operators into pnml conform notation."""
-=======
 """Module for creating operator places and transitions in a workflow using PNML."""
->>>>>>> f7de0591
 
 from transformer.models.pnml.pnml import (
     Place,
