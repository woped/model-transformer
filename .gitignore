--- conflicted
+++ resolved
@@ -13,11 +13,8 @@
 # VS Code
 .vscode/
 
-<<<<<<< HEAD
-=======
 # Service Account Secrets
 secrets/
 
->>>>>>> 8546150a
 # MacOS
 .DS_Store