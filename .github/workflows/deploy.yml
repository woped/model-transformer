name: Continuous Deployment

on:
  push:
    branches: [main]
  # DO NOT SET workflow_dispatch SINCE IT ENABLES DEVs TO BYPASS CI PIPELINE

env:
  PYTHON_VERSION: '3.12'
  DOCKER_REGISTRY: 'woped'
  DOCKER_IMAGE_NAME: 'pnml-bpmn-transformer'

jobs:

  build_and_push_docker:
    name: Push Docker image to Docker Hub
    runs-on: ubuntu-latest

    permissions:
      packages: write
      contents: read
      attestations: write
      id-token: write

    steps:
      - name: Set environment variables
        run: |
          echo "GCP_SERVICE_ACCOUNT_CERTIFICATE=${{ secrets.GCP_SERVICE_ACCOUNT_CERTIFICATE }}" >> $GITHUB_ENV

      - name: Check out the repo
        uses: actions/checkout@v4

      - name: Set environment variables
        run: |
          echo "GCP_SERVICE_ACCOUNT_CERTIFICATE=${{ secrets.GCP_SERVICE_ACCOUNT_CERTIFICATE }}" >> $GITHUB_ENV

      - name: Log in to Docker Hub
        uses: docker/login-action@v3
        with:
          username: ${{ secrets.DOCKER_HUB_USERNAME }}
          password: ${{ secrets.DOCKER_HUB_ACCESSTOKEN }}

      - name: Extract metadata (tags, labels) for Docker
        id: meta
        uses: docker/metadata-action@v5
        with:
          images: ${{ env.DOCKER_REGISTRY }}/${{ env.DOCKER_IMAGE_NAME }}
  
      - name: Build and push Docker image
        id: push
        uses: docker/build-push-action@v6
        with:
          context: .
          file: ./Dockerfile
          push: true
          tags: ${{ steps.meta.outputs.tags }}
          labels: ${{ steps.meta.outputs.labels }}

      # Quick Fix: Temporaryly disabeld due to error `Error: No credentials found for registry ***`

      # - name: Generate artifact attestation
      #   uses: actions/attest-build-provenance@v1
      #   with:
      #     subject-name: ${{ env.DOCKER_REGISTRY }}/${{ env.DOCKER_IMAGE_NAME }}
      #     subject-digest: ${{ steps.push.outputs.digest }}
      #     push-to-registry: true
      #     github-token: ${{ github.token }}

  deploy:
    runs-on: ubuntu-latest

    # deploy even if build 
    # needs: build_and_push_docker

    strategy:
      matrix:
        function:
          - name: health
            test_dir: "health"
            entry_point: "get_health"
            source_dir: "src/health"
            description: "Health status endpoint."
          - name: transform
            test_dir: "transform"
            entry_point: "post_transform"
            source_dir: "src/transform"
            description: "Transformation endpoint."
            set_force_std_xml: true
          - name: checkTokens
            test_dir: "checkTokens"
            entry_point: "check_tokens"
            source_dir: "src/checkTokens"
            description: "Check Tokens endpoint."
<<<<<<< HEAD
=======
          - name: refreshTokens
            test_dir: "refreshTokens"
            entry_point: "refresh_tokens"
            source_dir: "src/refreshTokens"
            description: "[CANARY] Refresh Tokens endpoint."
>>>>>>> 0dea4c6a

    permissions:
      contents: "read"
      id-token: "write"

    steps:
      - name: Set environment variables
        run: |
          echo "GCP_SERVICE_ACCOUNT_CERTIFICATE=${{ secrets.GCP_SERVICE_ACCOUNT_CERTIFICATE }}" >> $GITHUB_ENV

      - name: Check out the repo
        uses: actions/checkout@v4

      - id: "auth"
        name: "Authenticate to Google Cloud"
        uses: "google-github-actions/auth@v2"
        with:
          workload_identity_provider: ${{ secrets.GCP_WORKLOAD_IDENTITY_PROVIDER }}
          service_account: ${{ secrets.GCP_SERVICE_ACCOUNT }}

      - name: Set up Python
        uses: actions/setup-python@v5
        with:
          python-version: ${{ env.PYTHON_VERSION }}
          cache: 'pip'

      - name: Install dependencies
        run: |
          python -m pip install --upgrade pip
          pip install -r requirements.txt

      - name: Set FUNCTION_ENV_VARS
        run: |
          if [ "${{ matrix.function.set_force_std_xml }}" == "true" ]; then
            echo "FUNCTION_ENV_VARS=FORCE_STD_XML=true" >> $GITHUB_ENV
          else
            echo "FUNCTION_ENV_VARS=" >> $GITHUB_ENV
          fi
  
      - id: "deploy"
        uses: "google-github-actions/deploy-cloud-functions@v2"
        with:
          name: ${{ matrix.function.name }}
          entry_point: ${{ matrix.function.entry_point }}
          source_dir: ${{ matrix.function.source_dir }}
          runtime: "python312"
          region: "europe-west3"
          description: ${{ matrix.function.description }}
          env_vars: ${{ env.FUNCTION_ENV_VARS }},GCP_SERVICE_ACCOUNT_CERTIFICATE=${{ secrets.GCP_SERVICE_ACCOUNT_CERTIFICATE }}
<|MERGE_RESOLUTION|>--- conflicted
+++ resolved
@@ -91,14 +91,11 @@
             entry_point: "check_tokens"
             source_dir: "src/checkTokens"
             description: "Check Tokens endpoint."
-<<<<<<< HEAD
-=======
           - name: refreshTokens
             test_dir: "refreshTokens"
             entry_point: "refresh_tokens"
             source_dir: "src/refreshTokens"
             description: "[CANARY] Refresh Tokens endpoint."
->>>>>>> 0dea4c6a
 
     permissions:
       contents: "read"
